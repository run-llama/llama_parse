--- conflicted
+++ resolved
@@ -5,14 +5,9 @@
 import httpx
 import mimetypes
 import time
-<<<<<<< HEAD
-from pathlib import Path, PurePath
+from pathlib import Path, PurePath, PurePosixPath
 from typing import Any, Dict, List, Optional, Union
-=======
-from pathlib import Path
-from typing import List, Optional, Union
 from io import BufferedIOBase
->>>>>>> f304c2dc
 
 from fsspec import AbstractFileSystem
 from fsspec.spec import AbstractBufferedFile
@@ -175,34 +170,10 @@
 
     # upload a document and get back a job_id
     async def _create_job(
-<<<<<<< HEAD
         self,
-        file_path: Union[str, PurePath],
-        extra_info: Optional[Dict[str, Any]] = None,
+        file_input: FileInput,
+        extra_info: Optional[dict] = None,
         fs: Optional[AbstractFileSystem] = None,
-    ) -> str:
-        str_file_path = file_path
-        if isinstance(file_path, PurePath):
-            str_file_path = file_path.name
-        file_ext = os.path.splitext(str_file_path)[1]
-        if file_ext not in SUPPORTED_FILE_TYPES:
-            raise Exception(
-                f"Currently, only the following file types are supported: {SUPPORTED_FILE_TYPES}\n"
-                f"Current file type: {file_ext}"
-            )
-
-        extra_info = extra_info or {}
-        extra_info["file_path"] = str_file_path
-
-        headers = {"Authorization": f"Bearer {self.api_key}"}
-
-        # load data, set the mime type
-        fs = fs or get_default_fs()
-        with fs.open(file_path, "rb") as f:
-            mime_type = mimetypes.guess_type(str_file_path)[0]
-            files = {"file": (self.__get_filename(f), f, mime_type)}
-=======
-        self, file_input: FileInput, extra_info: Optional[dict] = None
     ) -> str:
         headers = {"Authorization": f"Bearer {self.api_key}"}
         url = f"{self.base_url}/api/parsing/upload"
@@ -217,7 +188,7 @@
             file_name = extra_info["file_name"]
             mime_type = mimetypes.guess_type(file_name)[0]
             files = {"file": (file_name, file_input, mime_type)}
-        elif isinstance(file_input, (str, Path)):
+        elif isinstance(file_input, (str, Path, PurePosixPath, PurePath)):
             file_path = str(file_input)
             file_ext = os.path.splitext(file_path)[1].lower()
             if file_ext not in SUPPORTED_FILE_TYPES:
@@ -227,13 +198,14 @@
                 )
             mime_type = mimetypes.guess_type(file_path)[0]
             # Open the file here for the duration of the async context
-            file_handle = open(file_path, "rb")
+            # load data, set the mime type
+            fs = fs or get_default_fs()
+            file_handle = fs.open(file_input, "rb")
             files = {"file": (os.path.basename(file_path), file_handle, mime_type)}
         else:
             raise ValueError(
                 "file_input must be either a file path string, file bytes, or buffer object"
             )
->>>>>>> f304c2dc
 
         data = {
             "language": self.language.value,
@@ -333,14 +305,9 @@
 
     async def _aload_data(
         self,
-<<<<<<< HEAD
-        file_path: Union[str, PurePath],
-        extra_info: Optional[Dict[str, Any]] = None,
-        fs: Optional[AbstractFileSystem] = None,
-=======
         file_path: FileInput,
         extra_info: Optional[dict] = None,
->>>>>>> f304c2dc
+        fs: Optional[AbstractFileSystem] = None,
         verbose: bool = False,
     ) -> List[Document]:
         """Load data from the input path."""
@@ -374,20 +341,12 @@
 
     async def aload_data(
         self,
-<<<<<<< HEAD
-        file_path: Union[List[str], str, PurePath, List[PurePath]],
-        extra_info: Optional[Dict[str, Any]] = None,
+        file_path: Union[List[FileInput], FileInput],
+        extra_info: Optional[dict] = None,
         fs: Optional[AbstractFileSystem] = None,
     ) -> List[Document]:
         """Load data from the input path."""
-        if isinstance(file_path, (str, PurePath)):
-=======
-        file_path: Union[List[FileInput], FileInput],
-        extra_info: Optional[dict] = None,
-    ) -> List[Document]:
-        """Load data from the input path."""
         if isinstance(file_path, (str, Path, bytes, BufferedIOBase)):
->>>>>>> f304c2dc
             return await self._aload_data(
                 file_path, extra_info=extra_info, fs=fs, verbose=self.verbose
             )
@@ -423,14 +382,9 @@
 
     def load_data(
         self,
-<<<<<<< HEAD
-        file_path: Union[List[str], str, PurePath, List[PurePath]],
-        extra_info: Optional[Dict[str, Any]] = None,
-        fs: Optional[AbstractFileSystem] = None,
-=======
         file_path: Union[List[FileInput], FileInput],
         extra_info: Optional[dict] = None,
->>>>>>> f304c2dc
+        fs: Optional[AbstractFileSystem] = None,
     ) -> List[Document]:
         """Load data from the input path."""
         try:
