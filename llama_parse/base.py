--- conflicted
+++ resolved
@@ -373,8 +373,6 @@
                         print(".", end="", flush=True)
 
                     await asyncio.sleep(self.check_interval)
-<<<<<<< HEAD
-=======
                 else:
                     error_code = result_json.get("error_code", "No error code found")
                     error_message = result_json.get(
@@ -383,7 +381,6 @@
 
                     exception_str = f"Job ID: {job_id} failed with status: {status}, Error code: {error_code}, Error message: {error_message}"
                     raise Exception(exception_str)
->>>>>>> 26526186
 
     async def _aload_data(
         self,
