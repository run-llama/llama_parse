import os
import asyncio
from io import TextIOWrapper

import httpx
import mimetypes
import time
from enum import Enum
from pathlib import Path, PurePath
from typing import List, Optional, Union

from fsspec import AbstractFileSystem
from fsspec.spec import AbstractBufferedFile
from llama_index.core.async_utils import run_jobs
from llama_index.core.bridge.pydantic import Field, validator
from llama_index.core.constants import DEFAULT_BASE_URL
from llama_index.core.readers.base import BasePydanticReader
from llama_index.core.readers.file.base import get_default_fs
from llama_index.core.schema import Document


nest_asyncio_err = "cannot be called from a running event loop"
nest_asyncio_msg = "The event loop is already running. Add `import nest_asyncio; nest_asyncio.apply()` to your code to fix this issue."


class ResultType(str, Enum):
    """The result type for the parser."""

    TXT = "text"
    MD = "markdown"
    JSON = "json"


class Language(str, Enum):
    BAZA = "abq"
    ADYGHE = "ady"
    AFRIKAANS = "af"
    ANGIKA = "ang"
    ARABIC = "ar"
    ASSAMESE = "as"
    AVAR = "ava"
    AZERBAIJANI = "az"
    BELARUSIAN = "be"
    BULGARIAN = "bg"
    BIHARI = "bh"
    BHOJPURI = "bho"
    BENGALI = "bn"
    BOSNIAN = "bs"
    SIMPLIFIED_CHINESE = "ch_sim"
    TRADITIONAL_CHINESE = "ch_tra"
    CHECHEN = "che"
    CZECH = "cs"
    WELSH = "cy"
    DANISH = "da"
    DARGWA = "dar"
    GERMAN = "de"
    ENGLISH = "en"
    SPANISH = "es"
    ESTONIAN = "et"
    PERSIAN_FARSI = "fa"
    FRENCH = "fr"
    IRISH = "ga"
    GOAN_KONKANI = "gom"
    HINDI = "hi"
    CROATIAN = "hr"
    HUNGARIAN = "hu"
    INDONESIAN = "id"
    INGUSH = "inh"
    ICELANDIC = "is"
    ITALIAN = "it"
    JAPANESE = "ja"
    KABARDIAN = "kbd"
    KANNADA = "kn"
    KOREAN = "ko"
    KURDISH = "ku"
    LATIN = "la"
    LAK = "lbe"
    LEZGHIAN = "lez"
    LITHUANIAN = "lt"
    LATVIAN = "lv"
    MAGAHI = "mah"
    MAITHILI = "mai"
    MAORI = "mi"
    MONGOLIAN = "mn"
    MARATHI = "mr"
    MALAY = "ms"
    MALTESE = "mt"
    NEPALI = "ne"
    NEWARI = "new"
    DUTCH = "nl"
    NORWEGIAN = "no"
    OCCITAN = "oc"
    PALI = "pi"
    POLISH = "pl"
    PORTUGUESE = "pt"
    ROMANIAN = "ro"
    RUSSIAN = "ru"
    SERBIAN_CYRILLIC = "rs_cyrillic"
    SERBIAN_LATIN = "rs_latin"
    NAGPURI = "sck"
    SLOVAK = "sk"
    SLOVENIAN = "sl"
    ALBANIAN = "sq"
    SWEDISH = "sv"
    SWAHILI = "sw"
    TAMIL = "ta"
    TABASSARAN = "tab"
    TELUGU = "te"
    THAI = "th"
    TAJIK = "tjk"
    TAGALOG = "tl"
    TURKISH = "tr"
    UYGHUR = "ug"
    UKRAINIAN = "uk"
    URDU = "ur"
    UZBEK = "uz"
    VIETNAMESE = "vi"


SUPPORTED_FILE_TYPES = [
    ".pdf",
    # Microsoft word - all versions
    ".doc",
    ".docx",
    ".docm",
    ".dot",
    ".dotx",
    ".dotm",
    # Rich text format
    ".rtf",
    # Microsoft Works
    ".wps",
    # Word Perfect
    ".wpd",
    # Open Office
    ".sxw",
    ".stw",
    ".sxg",
    # Apple
    ".pages",
    # Mac Write
    ".mw",
    ".mcw",
    # Unified Office Format text
    ".uot",
    ".uof",
    ".uos",
    ".uop",
    # Microsoft powerpoints
    ".ppt",
    ".pptx",
    ".pot",
    ".pptm",
    ".potx",
    ".potm",
    # Apple keynote
    ".key",
    # Open Office Presentations
    ".odp",
    ".odg",
    ".otp",
    ".fopd",
    ".sxi",
    ".sti",
<<<<<<< HEAD

=======
>>>>>>> b91f86ba
    # ebook
    ".epub",
]


class LlamaParse(BasePydanticReader):
    """A smart-parser for files."""

    api_key: str = Field(default="", description="The API key for the LlamaParse API.")
    base_url: str = Field(
        default=DEFAULT_BASE_URL,
        description="The base URL of the Llama Parsing API.",
    )
    result_type: ResultType = Field(
        default=ResultType.TXT, description="The result type for the parser."
    )
    num_workers: int = Field(
        default=4,
        gt=0,
        lt=10,
<<<<<<< HEAD
        description="The number of workers to use sending API requests for parsing."
=======
        description="The number of workers to use sending API requests for parsing.",
>>>>>>> b91f86ba
    )
    check_interval: int = Field(
        default=1,
        description="The interval in seconds to check if the parsing is done.",
    )
    max_timeout: int = Field(
        default=2000,
        description="The maximum timeout in seconds to wait for the parsing to finish.",
    )
    verbose: bool = Field(
        default=True, description="Whether to print the progress of the parsing."
    )
    show_progress: bool = Field(
        default=True, description="Show progress when parsing multiple files."
    )
    language: Language = Field(
        default=Language.ENGLISH, description="The language of the text to parse."
    )
    parsing_instruction: Optional[str] = Field(
        default="", description="The parsing instruction for the parser."
    )
    ignore_errors: bool = Field(
        default=True,
        description="Whether or not to ignore and skip errors raised during parsing.",
    )

    @validator("api_key", pre=True, always=True)
    def validate_api_key(cls, v: str) -> str:
        """Validate the API key."""
        if not v:
            import os

            api_key = os.getenv("LLAMA_CLOUD_API_KEY", None)
            if api_key is None:
                raise ValueError("The API key is required.")
            return api_key

        return v

    @validator("base_url", pre=True, always=True)
    def validate_base_url(cls, v: str) -> str:
        """Validate the base URL."""
        url = os.getenv("LLAMA_CLOUD_BASE_URL", None)
        return url or v or DEFAULT_BASE_URL

    # upload a document and get back a job_id
<<<<<<< HEAD
    async def _create_job(self, file_path: str | PurePath, extra_info: Optional[dict] = None, fs: Optional[AbstractFileSystem] = None,) -> str:
        str_file_path = file_path
        if isinstance(file_path, PurePath):
            str_file_path = file_path.name
        file_ext = os.path.splitext(str_file_path)[1]
=======
    async def _create_job(
        self, file_path: str, extra_info: Optional[dict] = None
    ) -> str:
        file_path = str(file_path)
        file_ext = os.path.splitext(file_path)[1]
>>>>>>> b91f86ba
        if file_ext not in SUPPORTED_FILE_TYPES:
            raise Exception(
                f"Currently, only the following file types are supported: {SUPPORTED_FILE_TYPES}\n"
                f"Current file type: {file_ext}"
            )

        extra_info = extra_info or {}
        extra_info["file_path"] = str_file_path

        headers = {"Authorization": f"Bearer {self.api_key}"}

        # load data, set the mime type
        fs = fs or get_default_fs()
        with fs.open(file_path, "rb") as f:
            mime_type = mimetypes.guess_type(str_file_path)[0]
            files = {"file": (self.__get_filename(f), f, mime_type)}

            # send the request, start job
            url = f"{self.base_url}/api/parsing/upload"
            async with httpx.AsyncClient(timeout=self.max_timeout) as client:
                response = await client.post(
                    url,
                    files=files,
                    headers=headers,
                    data={
                        "language": self.language.value,
                        "parsing_instruction": self.parsing_instruction,
                    },
                )
                if not response.is_success:
                    raise Exception(f"Failed to parse the file: {response.text}")

        # check the status of the job, return when done
        job_id = response.json()["id"]
        return job_id

<<<<<<< HEAD
    @staticmethod
    def __get_filename(f: TextIOWrapper | AbstractBufferedFile) -> str:
        if isinstance(f, TextIOWrapper):
            return f.name
        return f.full_name

    async def _get_job_result(self, job_id: str, result_type: str) -> dict:
=======
    async def _get_job_result(
        self, job_id: str, result_type: str, verbose: bool = False
    ) -> dict:
>>>>>>> b91f86ba
        result_url = f"{self.base_url}/api/parsing/job/{job_id}/result/{result_type}"
        status_url = f"{self.base_url}/api/parsing/job/{job_id}"
        headers = {"Authorization": f"Bearer {self.api_key}"}

        start = time.time()
        tries = 0
        while True:
            await asyncio.sleep(self.check_interval)
            async with httpx.AsyncClient(timeout=self.max_timeout) as client:
                tries += 1

<<<<<<< HEAD
                result = await client.get(result_url, headers=headers)
=======
                result = await client.get(status_url, headers=headers)
>>>>>>> b91f86ba

                if result.status_code != 200:
                    end = time.time()
                    if end - start > self.max_timeout:
                        raise Exception(f"Timeout while parsing the file: {job_id}")
                    if verbose and tries % 10 == 0:
                        print(".", end="", flush=True)

                    await asyncio.sleep(self.check_interval)

                    continue

                # Allowed values "PENDING", "SUCCESS", "ERROR", "CANCELED"
                status = result.json()["status"]
                if status == "SUCCESS":
                    parsed_result = await client.get(result_url, headers=headers)
                    return parsed_result.json()
                elif status == "PENDING":
                    end = time.time()
                    if end - start > self.max_timeout:
                        raise Exception(f"Timeout while parsing the file: {job_id}")
                    if verbose and tries % 10 == 0:
                        print(".", end="", flush=True)

                    await asyncio.sleep(self.check_interval)

                    continue
                else:
                    raise Exception(
                        f"Failed to parse the file: {job_id}, status: {status}"
                    )

<<<<<<< HEAD
    async def _aload_data(self, file_path: str | PurePath, extra_info: Optional[dict] = None, fs: Optional[AbstractFileSystem] = None,) -> List[Document]:
        """Load data from the input path."""
        try:
            job_id = await self._create_job(file_path, extra_info=extra_info, fs=fs)
            if self.verbose:
                print("Started parsing the file under job_id %s" % job_id)

            result = await self._get_job_result(job_id, self.result_type.value)
=======
    async def _aload_data(
        self, file_path: str, extra_info: Optional[dict] = None, verbose: bool = False
    ) -> List[Document]:
        """Load data from the input path."""
        try:
            job_id = await self._create_job(file_path, extra_info=extra_info)
            if verbose:
                print("Started parsing the file under job_id %s" % job_id)

            result = await self._get_job_result(
                job_id, self.result_type.value, verbose=verbose
            )
>>>>>>> b91f86ba

            return [
                Document(
                    text=result[self.result_type.value],
                    metadata=extra_info or {},
                )
            ]

        except Exception as e:
            print(f"Error while parsing the file '{file_path}':", e)
<<<<<<< HEAD
            raise e
            return []


    async def aload_data(self, file_path: Union[List[str], str, PurePath, List[PurePath]], extra_info: Optional[dict] = None, fs: Optional[AbstractFileSystem] = None,) -> List[Document]:
        """Load data from the input path."""
        if isinstance(file_path, (str, PurePath)):
            return await self._aload_data(file_path, extra_info=extra_info, fs=fs)
        elif isinstance(file_path, list):
            jobs = [self._aload_data(f, extra_info=extra_info, fs=fs) for f in file_path]
            try:
                results = await run_jobs(jobs, workers=self.num_workers)
=======
            if self.ignore_errors:
                return []
            else:
                raise e

    async def aload_data(
        self, file_path: Union[List[str], str], extra_info: Optional[dict] = None
    ) -> List[Document]:
        """Load data from the input path."""
        if isinstance(file_path, (str, Path)):
            return await self._aload_data(
                file_path, extra_info=extra_info, verbose=self.verbose
            )
        elif isinstance(file_path, list):
            jobs = [
                self._aload_data(
                    f,
                    extra_info=extra_info,
                    verbose=self.verbose and not self.show_progress,
                )
                for f in file_path
            ]
            try:
                results = await run_jobs(
                    jobs,
                    workers=self.num_workers,
                    desc="Parsing files",
                    show_progress=self.show_progress,
                )
>>>>>>> b91f86ba

                # return flattened results
                return [item for sublist in results for item in sublist]
            except RuntimeError as e:
                if nest_asyncio_err in str(e):
                    raise RuntimeError(nest_asyncio_msg)
                else:
                    raise e
        else:
            raise ValueError(
                "The input file_path must be a string or a list of strings."
            )

<<<<<<< HEAD
    def load_data(self, file_path: Union[List[str], str, PurePath, List[PurePath]], extra_info: Optional[dict] = None, fs: Optional[AbstractFileSystem] = None,) -> List[Document]:
=======
    def load_data(
        self, file_path: Union[List[str], str], extra_info: Optional[dict] = None
    ) -> List[Document]:
>>>>>>> b91f86ba
        """Load data from the input path."""
        try:
            return asyncio.run(self.aload_data(file_path, extra_info, fs=fs))
        except RuntimeError as e:
            if nest_asyncio_err in str(e):
                raise RuntimeError(nest_asyncio_msg)
            else:
                raise e
<<<<<<< HEAD

=======
>>>>>>> b91f86ba

    async def _aget_json(
        self, file_path: str, extra_info: Optional[dict] = None
    ) -> List[dict]:
        """Load data from the input path."""
        try:
            job_id = await self._create_job(file_path, extra_info=extra_info)
            if self.verbose:
                print("Started parsing the file under job_id %s" % job_id)

            result = await self._get_job_result(job_id, "json")
            result["job_id"] = job_id
            result["file_path"] = file_path
            return [result]

        except Exception as e:
            print(f"Error while parsing the file '{file_path}':", e)
<<<<<<< HEAD
            raise e


=======
            if self.ignore_errors:
                return []
            else:
                raise e
>>>>>>> b91f86ba

    async def aget_json(
        self, file_path: Union[List[str], str], extra_info: Optional[dict] = None
    ) -> List[dict]:
        """Load data from the input path."""
        if isinstance(file_path, (str, Path)):
            return await self._aget_json(file_path, extra_info=extra_info)
        elif isinstance(file_path, list):
            jobs = [self._aget_json(f, extra_info=extra_info) for f in file_path]
            try:
<<<<<<< HEAD
                results = await run_jobs(jobs, workers=self.num_workers)
=======
                results = await run_jobs(
                    jobs,
                    workers=self.num_workers,
                    desc="Parsing files",
                    show_progress=self.show_progress,
                )
>>>>>>> b91f86ba

                # return flattened results
                return [item for sublist in results for item in sublist]
            except RuntimeError as e:
                if nest_asyncio_err in str(e):
                    raise RuntimeError(nest_asyncio_msg)
                else:
                    raise e
        else:
            raise ValueError(
                "The input file_path must be a string or a list of strings."
            )

    def get_json_result(
        self, file_path: Union[List[str], str], extra_info: Optional[dict] = None
    ) -> List[dict]:
        """Parse the input path."""
        try:
            return asyncio.run(self.aget_json(file_path, extra_info))
        except RuntimeError as e:
            if nest_asyncio_err in str(e):
                raise RuntimeError(nest_asyncio_msg)
            else:
                raise e

<<<<<<< HEAD
    def get_images(self, json_result: list[dict], download_path: str) -> List[dict]:
=======
    def get_images(self, json_result: List[dict], download_path: str) -> List[dict]:
>>>>>>> b91f86ba
        """Download images from the parsed result."""
        headers = {"Authorization": f"Bearer {self.api_key}"}
        try:
            images = []
            for result in json_result:
                job_id = result["job_id"]
                for page in result["pages"]:
                    if self.verbose:
                        print(f"> Image for page {page['page']}: {page['images']}")
                    for image in page["images"]:
                        image_name = image["name"]
                        image_path = os.path.join(
                            download_path, f"{job_id}-{image_name}"
                        )
                        image["path"] = image_path
                        image["job_id"] = job_id
                        image["original_pdf_path"] = result["file_path"]
                        image["page_number"] = page["page"]
                        with open(image_path, "wb") as f:
                            image_url = f"{self.base_url}/api/parsing/job/{job_id}/result/image/{image_name}"
                            f.write(httpx.get(image_url, headers=headers).content)
                        images.append(image)
            return images
        except Exception as e:
            print("Error while downloading images from the parsed result:", e)
            if self.ignore_errors:
                return []
            else:
                raise e<|MERGE_RESOLUTION|>--- conflicted
+++ resolved
@@ -7,7 +7,7 @@
 import time
 from enum import Enum
 from pathlib import Path, PurePath
-from typing import List, Optional, Union
+from typing import Any, Dict, List, Optional, Union
 
 from fsspec import AbstractFileSystem
 from fsspec.spec import AbstractBufferedFile
@@ -162,10 +162,6 @@
     ".fopd",
     ".sxi",
     ".sti",
-<<<<<<< HEAD
-
-=======
->>>>>>> b91f86ba
     # ebook
     ".epub",
 ]
@@ -186,11 +182,7 @@
         default=4,
         gt=0,
         lt=10,
-<<<<<<< HEAD
-        description="The number of workers to use sending API requests for parsing."
-=======
         description="The number of workers to use sending API requests for parsing.",
->>>>>>> b91f86ba
     )
     check_interval: int = Field(
         default=1,
@@ -237,19 +229,16 @@
         return url or v or DEFAULT_BASE_URL
 
     # upload a document and get back a job_id
-<<<<<<< HEAD
-    async def _create_job(self, file_path: str | PurePath, extra_info: Optional[dict] = None, fs: Optional[AbstractFileSystem] = None,) -> str:
+    async def _create_job(
+        self,
+        file_path: Union[str, PurePath],
+        extra_info: Optional[Dict[str, Any]] = None,
+        fs: Optional[AbstractFileSystem] = None,
+    ) -> str:
         str_file_path = file_path
         if isinstance(file_path, PurePath):
             str_file_path = file_path.name
         file_ext = os.path.splitext(str_file_path)[1]
-=======
-    async def _create_job(
-        self, file_path: str, extra_info: Optional[dict] = None
-    ) -> str:
-        file_path = str(file_path)
-        file_ext = os.path.splitext(file_path)[1]
->>>>>>> b91f86ba
         if file_ext not in SUPPORTED_FILE_TYPES:
             raise Exception(
                 f"Currently, only the following file types are supported: {SUPPORTED_FILE_TYPES}\n"
@@ -286,19 +275,15 @@
         job_id = response.json()["id"]
         return job_id
 
-<<<<<<< HEAD
     @staticmethod
-    def __get_filename(f: TextIOWrapper | AbstractBufferedFile) -> str:
+    def __get_filename(f: Union[TextIOWrapper, AbstractBufferedFile]) -> str:
         if isinstance(f, TextIOWrapper):
             return f.name
         return f.full_name
 
-    async def _get_job_result(self, job_id: str, result_type: str) -> dict:
-=======
     async def _get_job_result(
         self, job_id: str, result_type: str, verbose: bool = False
-    ) -> dict:
->>>>>>> b91f86ba
+    ) -> Dict[str, Any]:
         result_url = f"{self.base_url}/api/parsing/job/{job_id}/result/{result_type}"
         status_url = f"{self.base_url}/api/parsing/job/{job_id}"
         headers = {"Authorization": f"Bearer {self.api_key}"}
@@ -310,11 +295,7 @@
             async with httpx.AsyncClient(timeout=self.max_timeout) as client:
                 tries += 1
 
-<<<<<<< HEAD
-                result = await client.get(result_url, headers=headers)
-=======
                 result = await client.get(status_url, headers=headers)
->>>>>>> b91f86ba
 
                 if result.status_code != 200:
                     end = time.time()
@@ -341,35 +322,22 @@
 
                     await asyncio.sleep(self.check_interval)
 
-                    continue
-                else:
-                    raise Exception(
-                        f"Failed to parse the file: {job_id}, status: {status}"
-                    )
-
-<<<<<<< HEAD
-    async def _aload_data(self, file_path: str | PurePath, extra_info: Optional[dict] = None, fs: Optional[AbstractFileSystem] = None,) -> List[Document]:
+    async def _aload_data(
+        self,
+        file_path: Union[str, PurePath],
+        extra_info: Optional[Dict[str, Any]] = None,
+        fs: Optional[AbstractFileSystem] = None,
+        verbose: bool = False,
+    ) -> List[Document]:
         """Load data from the input path."""
         try:
             job_id = await self._create_job(file_path, extra_info=extra_info, fs=fs)
-            if self.verbose:
-                print("Started parsing the file under job_id %s" % job_id)
-
-            result = await self._get_job_result(job_id, self.result_type.value)
-=======
-    async def _aload_data(
-        self, file_path: str, extra_info: Optional[dict] = None, verbose: bool = False
-    ) -> List[Document]:
-        """Load data from the input path."""
-        try:
-            job_id = await self._create_job(file_path, extra_info=extra_info)
             if verbose:
                 print("Started parsing the file under job_id %s" % job_id)
 
             result = await self._get_job_result(
                 job_id, self.result_type.value, verbose=verbose
             )
->>>>>>> b91f86ba
 
             return [
                 Document(
@@ -380,38 +348,28 @@
 
         except Exception as e:
             print(f"Error while parsing the file '{file_path}':", e)
-<<<<<<< HEAD
-            raise e
-            return []
-
-
-    async def aload_data(self, file_path: Union[List[str], str, PurePath, List[PurePath]], extra_info: Optional[dict] = None, fs: Optional[AbstractFileSystem] = None,) -> List[Document]:
-        """Load data from the input path."""
-        if isinstance(file_path, (str, PurePath)):
-            return await self._aload_data(file_path, extra_info=extra_info, fs=fs)
-        elif isinstance(file_path, list):
-            jobs = [self._aload_data(f, extra_info=extra_info, fs=fs) for f in file_path]
-            try:
-                results = await run_jobs(jobs, workers=self.num_workers)
-=======
             if self.ignore_errors:
                 return []
             else:
                 raise e
 
     async def aload_data(
-        self, file_path: Union[List[str], str], extra_info: Optional[dict] = None
+        self,
+        file_path: Union[List[str], str, PurePath, List[PurePath]],
+        extra_info: Optional[Dict[str, Any]] = None,
+        fs: Optional[AbstractFileSystem] = None,
     ) -> List[Document]:
         """Load data from the input path."""
-        if isinstance(file_path, (str, Path)):
+        if isinstance(file_path, (str, PurePath)):
             return await self._aload_data(
-                file_path, extra_info=extra_info, verbose=self.verbose
+                file_path, extra_info=extra_info, fs=fs, verbose=self.verbose
             )
         elif isinstance(file_path, list):
             jobs = [
                 self._aload_data(
                     f,
                     extra_info=extra_info,
+                    fs=fs,
                     verbose=self.verbose and not self.show_progress,
                 )
                 for f in file_path
@@ -423,7 +381,6 @@
                     desc="Parsing files",
                     show_progress=self.show_progress,
                 )
->>>>>>> b91f86ba
 
                 # return flattened results
                 return [item for sublist in results for item in sublist]
@@ -437,13 +394,12 @@
                 "The input file_path must be a string or a list of strings."
             )
 
-<<<<<<< HEAD
-    def load_data(self, file_path: Union[List[str], str, PurePath, List[PurePath]], extra_info: Optional[dict] = None, fs: Optional[AbstractFileSystem] = None,) -> List[Document]:
-=======
     def load_data(
-        self, file_path: Union[List[str], str], extra_info: Optional[dict] = None
+        self,
+        file_path: Union[List[str], str, PurePath, List[PurePath]],
+        extra_info: Optional[Dict[str, Any]] = None,
+        fs: Optional[AbstractFileSystem] = None,
     ) -> List[Document]:
->>>>>>> b91f86ba
         """Load data from the input path."""
         try:
             return asyncio.run(self.aload_data(file_path, extra_info, fs=fs))
@@ -452,10 +408,6 @@
                 raise RuntimeError(nest_asyncio_msg)
             else:
                 raise e
-<<<<<<< HEAD
-
-=======
->>>>>>> b91f86ba
 
     async def _aget_json(
         self, file_path: str, extra_info: Optional[dict] = None
@@ -473,16 +425,10 @@
 
         except Exception as e:
             print(f"Error while parsing the file '{file_path}':", e)
-<<<<<<< HEAD
-            raise e
-
-
-=======
             if self.ignore_errors:
                 return []
             else:
                 raise e
->>>>>>> b91f86ba
 
     async def aget_json(
         self, file_path: Union[List[str], str], extra_info: Optional[dict] = None
@@ -493,16 +439,12 @@
         elif isinstance(file_path, list):
             jobs = [self._aget_json(f, extra_info=extra_info) for f in file_path]
             try:
-<<<<<<< HEAD
-                results = await run_jobs(jobs, workers=self.num_workers)
-=======
                 results = await run_jobs(
                     jobs,
                     workers=self.num_workers,
                     desc="Parsing files",
                     show_progress=self.show_progress,
                 )
->>>>>>> b91f86ba
 
                 # return flattened results
                 return [item for sublist in results for item in sublist]
@@ -528,11 +470,9 @@
             else:
                 raise e
 
-<<<<<<< HEAD
-    def get_images(self, json_result: list[dict], download_path: str) -> List[dict]:
-=======
-    def get_images(self, json_result: List[dict], download_path: str) -> List[dict]:
->>>>>>> b91f86ba
+    def get_images(
+        self, json_result: List[Dict[str, Any]], download_path: str
+    ) -> List[Dict[str, Any]]:
         """Download images from the parsed result."""
         headers = {"Authorization": f"Bearer {self.api_key}"}
         try:
