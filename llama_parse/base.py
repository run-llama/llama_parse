import os
import asyncio
import httpx
import mimetypes
import time
from pathlib import Path
from typing import List, Optional, Union

from llama_index.core.async_utils import run_jobs
from llama_index.core.bridge.pydantic import Field, validator
from llama_index.core.constants import DEFAULT_BASE_URL
from llama_index.core.readers.base import BasePydanticReader
from llama_index.core.schema import Document
from llama_parse.utils import (
    nest_asyncio_err,
    nest_asyncio_msg,
    ResultType,
    Language,
    SUPPORTED_FILE_TYPES,
)


class LlamaParse(BasePydanticReader):
    """A smart-parser for files."""

    api_key: str = Field(default="", description="The API key for the LlamaParse API.")
    base_url: str = Field(
        default=DEFAULT_BASE_URL,
        description="The base URL of the Llama Parsing API.",
    )
    result_type: ResultType = Field(
        default=ResultType.TXT, description="The result type for the parser."
    )
    num_workers: int = Field(
        default=4,
        gt=0,
        lt=10,
        description="The number of workers to use sending API requests for parsing.",
    )
    check_interval: int = Field(
        default=1,
        description="The interval in seconds to check if the parsing is done.",
    )
    max_timeout: int = Field(
        default=2000,
        description="The maximum timeout in seconds to wait for the parsing to finish.",
    )
    verbose: bool = Field(
        default=True, description="Whether to print the progress of the parsing."
    )
    show_progress: bool = Field(
        default=True, description="Show progress when parsing multiple files."
    )
    language: Language = Field(
        default=Language.ENGLISH, description="The language of the text to parse."
    )
    parsing_instruction: Optional[str] = Field(
        default="", description="The parsing instruction for the parser."
    )
<<<<<<< HEAD
    skip_diagonal_text: Optional[bool] = Field(
        default=False,
        description="If set to true, the parser will ignore diagonal text (when the text rotation in degrees modulo 90 is not 0)."
    )
    invalidate_cache: Optional[bool] = Field(
        default=False,
        description="If set to true, the cache will be ignored and the document re-processes. All document are kept in cache for 48hours after the job was completed to avoid processing 2 time the same document."
=======
    gpt4o_mode: bool = Field(
        default=False,
        description="Whether to use gpt-4o extract text from documents.",
    )
    gpt4o_api_key: Optional[str] = Field(
        default=None,
        description="The API key for the GPT-4o API. Lowers the cost of parsing.",
>>>>>>> d19b35cd
    )
    ignore_errors: bool = Field(
        default=True,
        description="Whether or not to ignore and skip errors raised during parsing.",
    )

    @validator("api_key", pre=True, always=True)
    def validate_api_key(cls, v: str) -> str:
        """Validate the API key."""
        if not v:
            import os

            api_key = os.getenv("LLAMA_CLOUD_API_KEY", None)
            if api_key is None:
                raise ValueError("The API key is required.")
            return api_key

        return v

    @validator("base_url", pre=True, always=True)
    def validate_base_url(cls, v: str) -> str:
        """Validate the base URL."""
        url = os.getenv("LLAMA_CLOUD_BASE_URL", None)
        return url or v or DEFAULT_BASE_URL

    # upload a document and get back a job_id
    async def _create_job(
        self, file_path: str, extra_info: Optional[dict] = None
    ) -> str:
        file_path = str(file_path)
        file_ext = os.path.splitext(file_path)[1]
        if file_ext not in SUPPORTED_FILE_TYPES:
            raise Exception(
                f"Currently, only the following file types are supported: {SUPPORTED_FILE_TYPES}\n"
                f"Current file type: {file_ext}"
            )

        extra_info = extra_info or {}
        extra_info["file_path"] = file_path

        headers = {"Authorization": f"Bearer {self.api_key}"}

        # load data, set the mime type
        with open(file_path, "rb") as f:
            mime_type = mimetypes.guess_type(file_path)[0]
            files = {"file": (f.name, f, mime_type)}

            # send the request, start job
            url = f"{self.base_url}/api/parsing/upload"
            async with httpx.AsyncClient(timeout=self.max_timeout) as client:
                response = await client.post(
                    url,
                    files=files,
                    headers=headers,
                    data={
                        "language": self.language.value,
                        "parsing_instruction": self.parsing_instruction,
<<<<<<< HEAD
                        "invalidate_cache": self.invalidate_cache,
                        "skip_diagonal_text": self.skip_diagonal_text,
=======
                        "gpt4o_mode": self.gpt4o_mode,
                        "gpt4o_api_key": self.gpt4o_api_key,
>>>>>>> d19b35cd
                    },
                )
                if not response.is_success:
                    raise Exception(f"Failed to parse the file: {response.text}")

        # check the status of the job, return when done
        job_id = response.json()["id"]
        return job_id

    async def _get_job_result(
        self, job_id: str, result_type: str, verbose: bool = False
    ) -> dict:
        result_url = f"{self.base_url}/api/parsing/job/{job_id}/result/{result_type}"
        status_url = f"{self.base_url}/api/parsing/job/{job_id}"
        headers = {"Authorization": f"Bearer {self.api_key}"}

        start = time.time()
        tries = 0
        while True:
            await asyncio.sleep(self.check_interval)
            async with httpx.AsyncClient(timeout=self.max_timeout) as client:
                tries += 1

                result = await client.get(status_url, headers=headers)

                if result.status_code != 200:
                    end = time.time()
                    if end - start > self.max_timeout:
                        raise Exception(f"Timeout while parsing the file: {job_id}")
                    if verbose and tries % 10 == 0:
                        print(".", end="", flush=True)

                    await asyncio.sleep(self.check_interval)

                    continue

                # Allowed values "PENDING", "SUCCESS", "ERROR", "CANCELED"
                status = result.json()["status"]
                if status == "SUCCESS":
                    parsed_result = await client.get(result_url, headers=headers)
                    return parsed_result.json()
                elif status == "PENDING":
                    end = time.time()
                    if end - start > self.max_timeout:
                        raise Exception(f"Timeout while parsing the file: {job_id}")
                    if verbose and tries % 10 == 0:
                        print(".", end="", flush=True)

                    await asyncio.sleep(self.check_interval)

                    continue
                else:
                    raise Exception(
                        f"Failed to parse the file: {job_id}, status: {status}"
                    )

    async def _aload_data(
        self, file_path: str, extra_info: Optional[dict] = None, verbose: bool = False
    ) -> List[Document]:
        """Load data from the input path."""
        try:
            job_id = await self._create_job(file_path, extra_info=extra_info)
            if verbose:
                print("Started parsing the file under job_id %s" % job_id)

            result = await self._get_job_result(
                job_id, self.result_type.value, verbose=verbose
            )

            return [
                Document(
                    text=result[self.result_type.value],
                    metadata=extra_info or {},
                )
            ]

        except Exception as e:
            print(f"Error while parsing the file '{file_path}':", e)
            if self.ignore_errors:
                return []
            else:
                raise e

    async def aload_data(
        self, file_path: Union[List[str], str], extra_info: Optional[dict] = None
    ) -> List[Document]:
        """Load data from the input path."""
        if isinstance(file_path, (str, Path)):
            return await self._aload_data(
                file_path, extra_info=extra_info, verbose=self.verbose
            )
        elif isinstance(file_path, list):
            jobs = [
                self._aload_data(
                    f,
                    extra_info=extra_info,
                    verbose=self.verbose and not self.show_progress,
                )
                for f in file_path
            ]
            try:
                results = await run_jobs(
                    jobs,
                    workers=self.num_workers,
                    desc="Parsing files",
                    show_progress=self.show_progress,
                )

                # return flattened results
                return [item for sublist in results for item in sublist]
            except RuntimeError as e:
                if nest_asyncio_err in str(e):
                    raise RuntimeError(nest_asyncio_msg)
                else:
                    raise e
        else:
            raise ValueError(
                "The input file_path must be a string or a list of strings."
            )

    def load_data(
        self, file_path: Union[List[str], str], extra_info: Optional[dict] = None
    ) -> List[Document]:
        """Load data from the input path."""
        try:
            return asyncio.run(self.aload_data(file_path, extra_info))
        except RuntimeError as e:
            if nest_asyncio_err in str(e):
                raise RuntimeError(nest_asyncio_msg)
            else:
                raise e

    async def _aget_json(
        self, file_path: str, extra_info: Optional[dict] = None
    ) -> List[dict]:
        """Load data from the input path."""
        try:
            job_id = await self._create_job(file_path, extra_info=extra_info)
            if self.verbose:
                print("Started parsing the file under job_id %s" % job_id)

            result = await self._get_job_result(job_id, "json")
            result["job_id"] = job_id
            result["file_path"] = file_path
            return [result]

        except Exception as e:
            print(f"Error while parsing the file '{file_path}':", e)
            if self.ignore_errors:
                return []
            else:
                raise e

    async def aget_json(
        self, file_path: Union[List[str], str], extra_info: Optional[dict] = None
    ) -> List[dict]:
        """Load data from the input path."""
        if isinstance(file_path, (str, Path)):
            return await self._aget_json(file_path, extra_info=extra_info)
        elif isinstance(file_path, list):
            jobs = [self._aget_json(f, extra_info=extra_info) for f in file_path]
            try:
                results = await run_jobs(
                    jobs,
                    workers=self.num_workers,
                    desc="Parsing files",
                    show_progress=self.show_progress,
                )

                # return flattened results
                return [item for sublist in results for item in sublist]
            except RuntimeError as e:
                if nest_asyncio_err in str(e):
                    raise RuntimeError(nest_asyncio_msg)
                else:
                    raise e
        else:
            raise ValueError(
                "The input file_path must be a string or a list of strings."
            )

    def get_json_result(
        self, file_path: Union[List[str], str], extra_info: Optional[dict] = None
    ) -> List[dict]:
        """Parse the input path."""
        try:
            return asyncio.run(self.aget_json(file_path, extra_info))
        except RuntimeError as e:
            if nest_asyncio_err in str(e):
                raise RuntimeError(nest_asyncio_msg)
            else:
                raise e

    def get_images(self, json_result: List[dict], download_path: str) -> List[dict]:
        """Download images from the parsed result."""
        headers = {"Authorization": f"Bearer {self.api_key}"}

        # make the download path
        if not os.path.exists(download_path):
            os.makedirs(download_path)

        try:
            images = []
            for result in json_result:
                job_id = result["job_id"]
                for page in result["pages"]:
                    if self.verbose:
                        print(f"> Image for page {page['page']}: {page['images']}")
                    for image in page["images"]:
                        image_name = image["name"]

                        # get the full path
                        image_path = os.path.join(
                            download_path, f"{job_id}-{image_name}"
                        )

                        # get a valid image path
                        if not image_path.endswith(".png"):
                            if not image_path.endswith(".jpg"):
                                image_path += ".png"

                        image["path"] = image_path
                        image["job_id"] = job_id
                        image["original_pdf_path"] = result["file_path"]
                        image["page_number"] = page["page"]
                        with open(image_path, "wb") as f:
                            image_url = f"{self.base_url}/api/parsing/job/{job_id}/result/image/{image_name}"
                            f.write(httpx.get(image_url, headers=headers).content)
                        images.append(image)
            return images
        except Exception as e:
            print("Error while downloading images from the parsed result:", e)
            if self.ignore_errors:
                return []
            else:
                raise e<|MERGE_RESOLUTION|>--- conflicted
+++ resolved
@@ -57,7 +57,6 @@
     parsing_instruction: Optional[str] = Field(
         default="", description="The parsing instruction for the parser."
     )
-<<<<<<< HEAD
     skip_diagonal_text: Optional[bool] = Field(
         default=False,
         description="If set to true, the parser will ignore diagonal text (when the text rotation in degrees modulo 90 is not 0)."
@@ -65,7 +64,6 @@
     invalidate_cache: Optional[bool] = Field(
         default=False,
         description="If set to true, the cache will be ignored and the document re-processes. All document are kept in cache for 48hours after the job was completed to avoid processing 2 time the same document."
-=======
     gpt4o_mode: bool = Field(
         default=False,
         description="Whether to use gpt-4o extract text from documents.",
@@ -73,7 +71,6 @@
     gpt4o_api_key: Optional[str] = Field(
         default=None,
         description="The API key for the GPT-4o API. Lowers the cost of parsing.",
->>>>>>> d19b35cd
     )
     ignore_errors: bool = Field(
         default=True,
@@ -131,13 +128,10 @@
                     data={
                         "language": self.language.value,
                         "parsing_instruction": self.parsing_instruction,
-<<<<<<< HEAD
                         "invalidate_cache": self.invalidate_cache,
                         "skip_diagonal_text": self.skip_diagonal_text,
-=======
                         "gpt4o_mode": self.gpt4o_mode,
                         "gpt4o_api_key": self.gpt4o_api_key,
->>>>>>> d19b35cd
                     },
                 )
                 if not response.is_success:
