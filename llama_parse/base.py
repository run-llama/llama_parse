import os
import asyncio
import httpx
import mimetypes
import time
from pathlib import Path
from typing import List, Optional, Union

from llama_index.core.async_utils import run_jobs
from llama_index.core.bridge.pydantic import Field, validator
from llama_index.core.constants import DEFAULT_BASE_URL
from llama_index.core.readers.base import BasePydanticReader
from llama_index.core.schema import Document
<<<<<<< HEAD
from llama_parse.utils import nest_asyncio_err, nest_asyncio_msg, ResultType, Language, SUPPORTED_FILE_TYPES
=======


nest_asyncio_err = "cannot be called from a running event loop"
nest_asyncio_msg = "The event loop is already running. Add `import nest_asyncio; nest_asyncio.apply()` to your code to fix this issue."


class ResultType(str, Enum):
    """The result type for the parser."""

    TXT = "text"
    MD = "markdown"
    JSON = "json"


class Language(str, Enum):
    BAZA = "abq"
    ADYGHE = "ady"
    AFRIKAANS = "af"
    ANGIKA = "ang"
    ARABIC = "ar"
    ASSAMESE = "as"
    AVAR = "ava"
    AZERBAIJANI = "az"
    BELARUSIAN = "be"
    BULGARIAN = "bg"
    BIHARI = "bh"
    BHOJPURI = "bho"
    BENGALI = "bn"
    BOSNIAN = "bs"
    SIMPLIFIED_CHINESE = "ch_sim"
    TRADITIONAL_CHINESE = "ch_tra"
    CHECHEN = "che"
    CZECH = "cs"
    WELSH = "cy"
    DANISH = "da"
    DARGWA = "dar"
    GERMAN = "de"
    ENGLISH = "en"
    SPANISH = "es"
    ESTONIAN = "et"
    PERSIAN_FARSI = "fa"
    FRENCH = "fr"
    IRISH = "ga"
    GOAN_KONKANI = "gom"
    HINDI = "hi"
    CROATIAN = "hr"
    HUNGARIAN = "hu"
    INDONESIAN = "id"
    INGUSH = "inh"
    ICELANDIC = "is"
    ITALIAN = "it"
    JAPANESE = "ja"
    KABARDIAN = "kbd"
    KANNADA = "kn"
    KOREAN = "ko"
    KURDISH = "ku"
    LATIN = "la"
    LAK = "lbe"
    LEZGHIAN = "lez"
    LITHUANIAN = "lt"
    LATVIAN = "lv"
    MAGAHI = "mah"
    MAITHILI = "mai"
    MAORI = "mi"
    MONGOLIAN = "mn"
    MARATHI = "mr"
    MALAY = "ms"
    MALTESE = "mt"
    NEPALI = "ne"
    NEWARI = "new"
    DUTCH = "nl"
    NORWEGIAN = "no"
    OCCITAN = "oc"
    PALI = "pi"
    POLISH = "pl"
    PORTUGUESE = "pt"
    ROMANIAN = "ro"
    RUSSIAN = "ru"
    SERBIAN_CYRILLIC = "rs_cyrillic"
    SERBIAN_LATIN = "rs_latin"
    NAGPURI = "sck"
    SLOVAK = "sk"
    SLOVENIAN = "sl"
    ALBANIAN = "sq"
    SWEDISH = "sv"
    SWAHILI = "sw"
    TAMIL = "ta"
    TABASSARAN = "tab"
    TELUGU = "te"
    THAI = "th"
    TAJIK = "tjk"
    TAGALOG = "tl"
    TURKISH = "tr"
    UYGHUR = "ug"
    UKRAINIAN = "uk"
    URDU = "ur"
    UZBEK = "uz"
    VIETNAMESE = "vi"


SUPPORTED_FILE_TYPES = [
    ".pdf",
    # Microsoft word - all versions
    ".doc",
    ".docx",
    ".docm",
    ".dot",
    ".dotx",
    ".dotm",
    # Rich text format
    ".rtf",
    # Microsoft Works
    ".wps",
    # Word Perfect
    ".wpd",
    # Open Office
    ".sxw",
    ".stw",
    ".sxg",
    # Apple
    ".pages",
    # Mac Write
    ".mw",
    ".mcw",
    # Unified Office Format text
    ".uot",
    ".uof",
    ".uos",
    ".uop",
    # Microsoft powerpoints
    ".ppt",
    ".pptx",
    ".pot",
    ".pptm",
    ".potx",
    ".potm",
    # Apple keynote
    ".key",
    # Open Office Presentations
    ".odp",
    ".odg",
    ".otp",
    ".fopd",
    ".sxi",
    ".sti",
    # ebook
    ".epub",
]

>>>>>>> b91f86ba

class LlamaParse(BasePydanticReader):
    """A smart-parser for files."""

    api_key: str = Field(default="", description="The API key for the LlamaParse API.")
    base_url: str = Field(
        default=DEFAULT_BASE_URL,
        description="The base URL of the Llama Parsing API.",
    )
    result_type: ResultType = Field(
        default=ResultType.TXT, description="The result type for the parser."
    )
    num_workers: int = Field(
        default=4,
        gt=0,
        lt=10,
        description="The number of workers to use sending API requests for parsing.",
    )
    check_interval: int = Field(
        default=1,
        description="The interval in seconds to check if the parsing is done.",
    )
    max_timeout: int = Field(
        default=2000,
        description="The maximum timeout in seconds to wait for the parsing to finish.",
    )
    verbose: bool = Field(
        default=True, description="Whether to print the progress of the parsing."
    )
    show_progress: bool = Field(
        default=True, description="Show progress when parsing multiple files."
    )
    language: Language = Field(
        default=Language.ENGLISH, description="The language of the text to parse."
    )
    parsing_instruction: Optional[str] = Field(
        default="", description="The parsing instruction for the parser."
    )
    ignore_errors: bool = Field(
        default=True,
        description="Whether or not to ignore and skip errors raised during parsing.",
    )

    @validator("api_key", pre=True, always=True)
    def validate_api_key(cls, v: str) -> str:
        """Validate the API key."""
        if not v:
            import os

            api_key = os.getenv("LLAMA_CLOUD_API_KEY", None)
            if api_key is None:
                raise ValueError("The API key is required.")
            return api_key

        return v

    @validator("base_url", pre=True, always=True)
    def validate_base_url(cls, v: str) -> str:
        """Validate the base URL."""
        url = os.getenv("LLAMA_CLOUD_BASE_URL", None)
        return url or v or DEFAULT_BASE_URL

    # upload a document and get back a job_id
    async def _create_job(
        self, file_path: str, extra_info: Optional[dict] = None
    ) -> str:
        file_path = str(file_path)
        file_ext = os.path.splitext(file_path)[1]
        if file_ext not in SUPPORTED_FILE_TYPES:
            raise Exception(
                f"Currently, only the following file types are supported: {SUPPORTED_FILE_TYPES}\n"
                f"Current file type: {file_ext}"
            )

        extra_info = extra_info or {}
        extra_info["file_path"] = file_path

        headers = {"Authorization": f"Bearer {self.api_key}"}

        # load data, set the mime type
        with open(file_path, "rb") as f:
            mime_type = mimetypes.guess_type(file_path)[0]
            files = {"file": (f.name, f, mime_type)}

            # send the request, start job
            url = f"{self.base_url}/api/parsing/upload"
            async with httpx.AsyncClient(timeout=self.max_timeout) as client:
                response = await client.post(
                    url,
                    files=files,
                    headers=headers,
                    data={
                        "language": self.language.value,
                        "parsing_instruction": self.parsing_instruction,
                    },
                )
                if not response.is_success:
                    raise Exception(f"Failed to parse the file: {response.text}")

        # check the status of the job, return when done
        job_id = response.json()["id"]
        return job_id

    async def _get_job_result(
        self, job_id: str, result_type: str, verbose: bool = False
    ) -> dict:
        result_url = f"{self.base_url}/api/parsing/job/{job_id}/result/{result_type}"
        status_url = f"{self.base_url}/api/parsing/job/{job_id}"
        headers = {"Authorization": f"Bearer {self.api_key}"}

        start = time.time()
        tries = 0
        while True:
            await asyncio.sleep(self.check_interval)
            async with httpx.AsyncClient(timeout=self.max_timeout) as client:
                tries += 1

                result = await client.get(status_url, headers=headers)

                if result.status_code != 200:
                    end = time.time()
                    if end - start > self.max_timeout:
                        raise Exception(f"Timeout while parsing the file: {job_id}")
                    if verbose and tries % 10 == 0:
                        print(".", end="", flush=True)

                    await asyncio.sleep(self.check_interval)

                    continue

                # Allowed values "PENDING", "SUCCESS", "ERROR", "CANCELED"
                status = result.json()["status"]
                if status == "SUCCESS":
                    parsed_result = await client.get(result_url, headers=headers)
                    return parsed_result.json()
                elif status == "PENDING":
                    end = time.time()
                    if end - start > self.max_timeout:
                        raise Exception(f"Timeout while parsing the file: {job_id}")
                    if verbose and tries % 10 == 0:
                        print(".", end="", flush=True)

                    await asyncio.sleep(self.check_interval)

                    continue
                else:
                    raise Exception(
                        f"Failed to parse the file: {job_id}, status: {status}"
                    )

    async def _aload_data(
        self, file_path: str, extra_info: Optional[dict] = None, verbose: bool = False
    ) -> List[Document]:
        """Load data from the input path."""
        try:
            job_id = await self._create_job(file_path, extra_info=extra_info)
            if verbose:
                print("Started parsing the file under job_id %s" % job_id)

            result = await self._get_job_result(
                job_id, self.result_type.value, verbose=verbose
            )

            return [
                Document(
                    text=result[self.result_type.value],
                    metadata=extra_info or {},
                )
            ]

        except Exception as e:
            print(f"Error while parsing the file '{file_path}':", e)
            if self.ignore_errors:
                return []
            else:
                raise e

    async def aload_data(
        self, file_path: Union[List[str], str], extra_info: Optional[dict] = None
    ) -> List[Document]:
        """Load data from the input path."""
        if isinstance(file_path, (str, Path)):
            return await self._aload_data(
                file_path, extra_info=extra_info, verbose=self.verbose
            )
        elif isinstance(file_path, list):
            jobs = [
                self._aload_data(
                    f,
                    extra_info=extra_info,
                    verbose=self.verbose and not self.show_progress,
                )
                for f in file_path
            ]
            try:
                results = await run_jobs(
                    jobs,
                    workers=self.num_workers,
                    desc="Parsing files",
                    show_progress=self.show_progress,
                )

                # return flattened results
                return [item for sublist in results for item in sublist]
            except RuntimeError as e:
                if nest_asyncio_err in str(e):
                    raise RuntimeError(nest_asyncio_msg)
                else:
                    raise e
        else:
            raise ValueError(
                "The input file_path must be a string or a list of strings."
            )

    def load_data(
        self, file_path: Union[List[str], str], extra_info: Optional[dict] = None
    ) -> List[Document]:
        """Load data from the input path."""
        try:
            return asyncio.run(self.aload_data(file_path, extra_info))
        except RuntimeError as e:
            if nest_asyncio_err in str(e):
                raise RuntimeError(nest_asyncio_msg)
            else:
                raise e

    async def _aget_json(
        self, file_path: str, extra_info: Optional[dict] = None
    ) -> List[dict]:
        """Load data from the input path."""
        try:
            job_id = await self._create_job(file_path, extra_info=extra_info)
            if self.verbose:
                print("Started parsing the file under job_id %s" % job_id)

            result = await self._get_job_result(job_id, "json")
            result["job_id"] = job_id
            result["file_path"] = file_path
            return [result]

        except Exception as e:
            print(f"Error while parsing the file '{file_path}':", e)
            if self.ignore_errors:
                return []
            else:
                raise e

    async def aget_json(
        self, file_path: Union[List[str], str], extra_info: Optional[dict] = None
    ) -> List[dict]:
        """Load data from the input path."""
        if isinstance(file_path, (str, Path)):
            return await self._aget_json(file_path, extra_info=extra_info)
        elif isinstance(file_path, list):
            jobs = [self._aget_json(f, extra_info=extra_info) for f in file_path]
            try:
                results = await run_jobs(
                    jobs,
                    workers=self.num_workers,
                    desc="Parsing files",
                    show_progress=self.show_progress,
                )

                # return flattened results
                return [item for sublist in results for item in sublist]
            except RuntimeError as e:
                if nest_asyncio_err in str(e):
                    raise RuntimeError(nest_asyncio_msg)
                else:
                    raise e
        else:
            raise ValueError(
                "The input file_path must be a string or a list of strings."
            )

    def get_json_result(
        self, file_path: Union[List[str], str], extra_info: Optional[dict] = None
    ) -> List[dict]:
        """Parse the input path."""
        try:
            return asyncio.run(self.aget_json(file_path, extra_info))
        except RuntimeError as e:
            if nest_asyncio_err in str(e):
                raise RuntimeError(nest_asyncio_msg)
            else:
                raise e

    def get_images(self, json_result: List[dict], download_path: str) -> List[dict]:
        """Download images from the parsed result."""
        headers = {"Authorization": f"Bearer {self.api_key}"}
        try:
            images = []
            for result in json_result:
                job_id = result["job_id"]
                for page in result["pages"]:
                    if self.verbose:
                        print(f"> Image for page {page['page']}: {page['images']}")
                    for image in page["images"]:
                        image_name = image["name"]
                        image_path = os.path.join(
                            download_path, f"{job_id}-{image_name}"
                        )
                        image["path"] = image_path
                        image["job_id"] = job_id
                        image["original_pdf_path"] = result["file_path"]
                        image["page_number"] = page["page"]
                        with open(image_path, "wb") as f:
                            image_url = f"{self.base_url}/api/parsing/job/{job_id}/result/image/{image_name}"
                            f.write(httpx.get(image_url, headers=headers).content)
                        images.append(image)
            return images
        except Exception as e:
            print("Error while downloading images from the parsed result:", e)
            if self.ignore_errors:
                return []
            else:
                raise e<|MERGE_RESOLUTION|>--- conflicted
+++ resolved
@@ -11,159 +11,14 @@
 from llama_index.core.constants import DEFAULT_BASE_URL
 from llama_index.core.readers.base import BasePydanticReader
 from llama_index.core.schema import Document
-<<<<<<< HEAD
-from llama_parse.utils import nest_asyncio_err, nest_asyncio_msg, ResultType, Language, SUPPORTED_FILE_TYPES
-=======
-
-
-nest_asyncio_err = "cannot be called from a running event loop"
-nest_asyncio_msg = "The event loop is already running. Add `import nest_asyncio; nest_asyncio.apply()` to your code to fix this issue."
-
-
-class ResultType(str, Enum):
-    """The result type for the parser."""
-
-    TXT = "text"
-    MD = "markdown"
-    JSON = "json"
-
-
-class Language(str, Enum):
-    BAZA = "abq"
-    ADYGHE = "ady"
-    AFRIKAANS = "af"
-    ANGIKA = "ang"
-    ARABIC = "ar"
-    ASSAMESE = "as"
-    AVAR = "ava"
-    AZERBAIJANI = "az"
-    BELARUSIAN = "be"
-    BULGARIAN = "bg"
-    BIHARI = "bh"
-    BHOJPURI = "bho"
-    BENGALI = "bn"
-    BOSNIAN = "bs"
-    SIMPLIFIED_CHINESE = "ch_sim"
-    TRADITIONAL_CHINESE = "ch_tra"
-    CHECHEN = "che"
-    CZECH = "cs"
-    WELSH = "cy"
-    DANISH = "da"
-    DARGWA = "dar"
-    GERMAN = "de"
-    ENGLISH = "en"
-    SPANISH = "es"
-    ESTONIAN = "et"
-    PERSIAN_FARSI = "fa"
-    FRENCH = "fr"
-    IRISH = "ga"
-    GOAN_KONKANI = "gom"
-    HINDI = "hi"
-    CROATIAN = "hr"
-    HUNGARIAN = "hu"
-    INDONESIAN = "id"
-    INGUSH = "inh"
-    ICELANDIC = "is"
-    ITALIAN = "it"
-    JAPANESE = "ja"
-    KABARDIAN = "kbd"
-    KANNADA = "kn"
-    KOREAN = "ko"
-    KURDISH = "ku"
-    LATIN = "la"
-    LAK = "lbe"
-    LEZGHIAN = "lez"
-    LITHUANIAN = "lt"
-    LATVIAN = "lv"
-    MAGAHI = "mah"
-    MAITHILI = "mai"
-    MAORI = "mi"
-    MONGOLIAN = "mn"
-    MARATHI = "mr"
-    MALAY = "ms"
-    MALTESE = "mt"
-    NEPALI = "ne"
-    NEWARI = "new"
-    DUTCH = "nl"
-    NORWEGIAN = "no"
-    OCCITAN = "oc"
-    PALI = "pi"
-    POLISH = "pl"
-    PORTUGUESE = "pt"
-    ROMANIAN = "ro"
-    RUSSIAN = "ru"
-    SERBIAN_CYRILLIC = "rs_cyrillic"
-    SERBIAN_LATIN = "rs_latin"
-    NAGPURI = "sck"
-    SLOVAK = "sk"
-    SLOVENIAN = "sl"
-    ALBANIAN = "sq"
-    SWEDISH = "sv"
-    SWAHILI = "sw"
-    TAMIL = "ta"
-    TABASSARAN = "tab"
-    TELUGU = "te"
-    THAI = "th"
-    TAJIK = "tjk"
-    TAGALOG = "tl"
-    TURKISH = "tr"
-    UYGHUR = "ug"
-    UKRAINIAN = "uk"
-    URDU = "ur"
-    UZBEK = "uz"
-    VIETNAMESE = "vi"
-
-
-SUPPORTED_FILE_TYPES = [
-    ".pdf",
-    # Microsoft word - all versions
-    ".doc",
-    ".docx",
-    ".docm",
-    ".dot",
-    ".dotx",
-    ".dotm",
-    # Rich text format
-    ".rtf",
-    # Microsoft Works
-    ".wps",
-    # Word Perfect
-    ".wpd",
-    # Open Office
-    ".sxw",
-    ".stw",
-    ".sxg",
-    # Apple
-    ".pages",
-    # Mac Write
-    ".mw",
-    ".mcw",
-    # Unified Office Format text
-    ".uot",
-    ".uof",
-    ".uos",
-    ".uop",
-    # Microsoft powerpoints
-    ".ppt",
-    ".pptx",
-    ".pot",
-    ".pptm",
-    ".potx",
-    ".potm",
-    # Apple keynote
-    ".key",
-    # Open Office Presentations
-    ".odp",
-    ".odg",
-    ".otp",
-    ".fopd",
-    ".sxi",
-    ".sti",
-    # ebook
-    ".epub",
-]
-
->>>>>>> b91f86ba
+from llama_parse.utils import (
+    nest_asyncio_err,
+    nest_asyncio_msg,
+    ResultType,
+    Language,
+    SUPPORTED_FILE_TYPES,
+)
+
 
 class LlamaParse(BasePydanticReader):
     """A smart-parser for files."""
