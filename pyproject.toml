--- conflicted
+++ resolved
@@ -13,12 +13,8 @@
 
 [tool.poetry.dependencies]
 python = ">=3.8.1,<4.0"
-<<<<<<< HEAD
-llama-index-core = ">=0.10.29"
 aiofiles = "24.1.0"
-=======
 llama-index-core = ">=0.11.0"
->>>>>>> 6a29b1ac
 
 [tool.poetry.group.dev.dependencies]
 pytest = "^8.0.0"
